--- conflicted
+++ resolved
@@ -31,26 +31,9 @@
     def rhs(self):
         return self._rhs
 
-<<<<<<< HEAD
-        Parameters
-        ----------
-        param : :class:`pybamm.ParameterValues` instance
-            The parameters of the simulation
-        operators : :class:`pybamm.Operators` instance
-            The spatial operators.
-        mesh : :class:`pybamm.Mesh` instance
-            The spatial and temporal discretisation.
-        """
-        self.param = param
-        self.operators = operators
-        self.mesh = mesh
-
-        self.simulation_set = True
-=======
     @rhs.setter
     def rhs(self, rhs):
         self._rhs = rhs
->>>>>>> c657fa54
 
     @property
     def initial_conditions(self):
