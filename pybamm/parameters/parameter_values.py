#
# Dimensional and dimensionless parameter values, and scales
#
import pybamm
import pandas as pd
import os


class ParameterValues(dict):
    """
    The parameter values for a simulation.

    Parameters
    ----------
    values : dict or string
        Explicit set of parameters, or reference to a file of parameters
        If string, gets passed to read_parameters_csv to read a file.
    chemistry : dict
        Dict of strings for default chemistries. Must be of the form:
        {"base chemistry": base_chemistry
         "anode": anode_chemistry_authorYear,
         "cathode": cathode_chemistry_authorYear,
         "electrolyte": electrolyte_chemistry_authorYear}.
        Then the anode chemistry is loaded from the file
        base_chemistry/anodes/anode_chemistry_authorYear, etc.

    Examples
    --------
    >>> values = {"some parameter": 1, "another parameter": 2}
    >>> param = pybamm.ParameterValues(values)
    >>> param["some parameter"]
    1

    """

    def __init__(self, values=None, chemistry=None):
        if values is None and chemistry is None:
            raise ValueError("values and chemistry cannot all be None")
        # First load chemistry
        if chemistry is not None:
            self.update_from_chemistry(chemistry)
        # Then update with values dictionary or file
        if values is not None:
            if isinstance(values, str):
                values = self.read_parameters_csv(values)
            # If base_parameters is a filename, load from that filename
            self.update(values)

        # Initialise empty _processed_symbols dict (for caching)
        self._processed_symbols = {}

    def update_from_chemistry(self, chemistry):
        """
        Load standard set of components from a 'chemistry' dictionary
        """
        base_chemistry = chemistry["chemistry"]
<<<<<<< HEAD
        # Create path to file and load miscellaneous values
        path = os.path.join(pybamm.root_dir(), "input", "parameters", base_chemistry)
        self.update(self.read_parameters_csv(os.path.join(path, "misc_parameters.csv")))
        # Load each component name
        for component_group in ["electrolyte", "anode", "cathode"]:
=======
        # Create path to file
        path = os.path.join(pybamm.root_dir(), "input", "parameters", base_chemistry)
        # Load each component name
        for component_group in [
            "cell",
            "anode",
            "cathode",
            "separator",
            "electrolyte",
            "experiment",
        ]:
>>>>>>> 01244d96
            # Make sure component is provided
            try:
                component = chemistry[component_group]
            except KeyError:
                raise KeyError(
<<<<<<< HEAD
                    "must provide {} for {} chemistry".format(
                        component_group, chemistry
=======
                    "must provide '{}' parameters for {} chemistry".format(
                        component_group, base_chemistry
>>>>>>> 01244d96
                    )
                )
            # Create path to component and load values
            component_path = os.path.join(path, component_group + "s", component)
            component_params = self.read_parameters_csv(
                os.path.join(component_path, "parameters.csv")
            )
<<<<<<< HEAD
            self.update(component_params)
            # Load functions if they are specified
            for name, param in component_params.items():
                try:
                    self[name] = float(param)
                except ValueError:
                    self[name] = os.path.join(component_path, param + ".py")
=======
            # Update parameters, making sure to check any conflicts
            self.update(component_params, check_conflict=True)
            # Load functions if they are specified
            for name, param in component_params.items():
                # Functions are flagged with the string "[function]"
                if isinstance(param, str):
                    if param.startswith("[function]"):
                        self[name] = pybamm.load_function(
                            os.path.join(component_path, param[10:] + ".py")
                        )
                    # Inbuilt functions are flagged with the string "[inbuilt]"
                    elif param.startswith("[inbuilt class]"):
                        # Extra set of brackets at the end makes an instance of the
                        # class
                        self[name] = getattr(pybamm, param[15:])()
                    # Data is flagged with the string "[data]"
                    # elif param.startswith("[data]"):
                    # TODO: implement interpolating function for data
                # Anything else should be a float
                else:
                    self[name] = float(param)
>>>>>>> 01244d96

    def read_parameters_csv(self, filename):
        """Reads parameters from csv file into dict.

        Parameters
        ----------
        filename : str
            The name of the csv file containing the parameters.

        Returns
        -------
        dict
            {name: value} pairs for the parameters.

        """
        df = pd.read_csv(filename, comment="#", skip_blank_lines=True)
        # Drop rows that are all NaN (seems to not work with skip_blank_lines)
        df.dropna(how="all", inplace=True)
        return {k: v for (k, v) in zip(df["Name [units]"], df["Value"])}

    def update(self, values, check_conflict=False):
        # check parameter values
        values = self.check_and_update_parameter_values(values)
        # update
        for k, v in values.items():
            # check for conflicts
            if (
                check_conflict is True
                and k in self.keys()
                and not (self[k] == float(v) or self[k] == v)
            ):
                raise ValueError(
                    "parameter '{}' already defined with value '{}'".format(k, self[k])
                )
            # if no conflicts, update
            else:
                self[k] = v
        # reset processed symbols
        self._processed_symbols = {}

    def check_and_update_parameter_values(self, values):
        # Make sure "C-rate" and current are both non-zero
        if "C-rate" in values and values["C-rate"] == 0:
            raise ValueError(
                """
                "C-rate" cannot be zero. A possible alternative is to set
                "Current function" to `pybamm.GetConstantCurrent(current=0)` instead.
                """
            )
        if "Typical current [A]" in values and values["Typical current [A]"] == 0:
            raise ValueError(
                """
                "Typical current [A]" cannot be zero. A possible alternative is to set
                "Current function" to `pybamm.GetConstantCurrent(current=0)` instead.
                """
            )
        # If the capacity of the cell has been provided, make sure "C-rate" and current
        # match with the stated capacity
        if "Cell capacity [A.h]" in (values or self):
            # Capacity from values takes precedence
            if "Cell capacity [A.h]" in values:
                capacity = values["Cell capacity [A.h]"]
            else:
                capacity = self["Cell capacity [A.h]"]
            # Make sure they match if both provided
            if "C-rate" in values and "Typical current [A]" in values:
                if values["C-rate"] * capacity != values["Typical current [A]"]:
                    raise ValueError(
                        """
                        "C-rate" ({}C) and Typical current ({} A) provided do not match
                        given capacity ({} Ah). These can be updated individually
                        instead.
                        """.format(
                            values["C-rate"], values["Typical current [A]"], capacity
                        )
                    )
            # Update the other if only one provided
            elif "C-rate" in values:
                values["Typical current [A]"] = values["C-rate"] * capacity
            elif "Typical current [A]" in values:
                values["C-rate"] = values["Typical current [A]"] / capacity
        return values

    def process_model(self, model, processing="process"):
        """Assign parameter values to a model.
        Currently inplace, could be changed to return a new model.

        Parameters
        ----------
        model : :class:`pybamm.BaseModel`
            Model to assign parameter values for
        processing : str, optional
            Flag to indicate how to process model (default 'process')

            * 'process': Calls :meth:`process_symbol()` (walk through the symbol \
            and replace any Parameter with a Value)
            * 'update': Calls :meth:`update_scalars()` for use on already-processed \
            model (update the value of any Scalars in the expression tree.)

        Raises
        ------
        :class:`pybamm.ModelError`
            If an empty model is passed (`model.rhs = {}` and `model.algebraic={}`)

        """
        pybamm.logger.info("Start setting parameters for {}".format(model.name))

        if len(model.rhs) == 0 and len(model.algebraic) == 0:
            raise pybamm.ModelError("Cannot process parameters for empty model")

        if processing == "process":
            processing_function = self.process_symbol
        elif processing == "update":
            processing_function = self.update_scalars

        for variable, equation in model.rhs.items():
            pybamm.logger.debug(
                "{} parameters for {!r} (rhs)".format(processing.capitalize(), variable)
            )
            model.rhs[variable] = processing_function(equation)

        for variable, equation in model.algebraic.items():
            pybamm.logger.debug(
                "{} parameters for {!r} (algebraic)".format(
                    processing.capitalize(), variable
                )
            )
            model.algebraic[variable] = processing_function(equation)

        for variable, equation in model.initial_conditions.items():
            pybamm.logger.debug(
                "{} parameters for {!r} (initial conditions)".format(
                    processing.capitalize(), variable
                )
            )
            model.initial_conditions[variable] = processing_function(equation)

        # Boundary conditions are dictionaries {"left": left bc, "right": right bc}
        # in general, but may be imposed on the tabs (or *not* on the tab) for a
        # small number of variables, e.g. {"negative tab": neg. tab bc,
        # "positive tab": pos. tab bc "no tab": no tab bc}.
        new_boundary_conditions = {}
        for variable, bcs in model.boundary_conditions.items():
            processed_variable = processing_function(variable)
            new_boundary_conditions[processed_variable] = {}
            for side in ["left", "right", "negative tab", "positive tab", "no tab"]:
                try:
                    bc, typ = bcs[side]
                    pybamm.logger.debug(
                        "{} parameters for {!r} ({} bc)".format(
                            processing.capitalize(), variable, side
                        )
                    )
                    processed_bc = (processing_function(bc), typ)
                    new_boundary_conditions[processed_variable][side] = processed_bc
                except KeyError:
                    pass

        model.boundary_conditions = new_boundary_conditions

        for variable, equation in model.variables.items():
            pybamm.logger.debug(
                "{} parameters for {!r} (variables)".format(
                    processing.capitalize(), variable
                )
            )
            model.variables[variable] = processing_function(equation)
        for event, equation in model.events.items():
            pybamm.logger.debug(
                "{} parameters for event '{}''".format(processing.capitalize(), event)
            )
            model.events[event] = processing_function(equation)

        pybamm.logger.info("Finish setting parameters for {}".format(model.name))

    def update_model(self, model, disc):
        """Process a discretised model.
        Currently inplace, could be changed to return a new model.

        Parameters
        ----------
        model : :class:`pybamm.BaseModel`
            Model to assign parameter values for
        disc : :class:`pybamm.Discretisation`
            The class that was used to discretise

        """
        # process parameter values for the model
        self.process_model(model, processing="update")

        # update discretised quantities using disc
        model.concatenated_rhs = disc._concatenate_in_order(model.rhs)
        model.concatenated_algebraic = disc._concatenate_in_order(model.algebraic)
        model.concatenated_initial_conditions = disc._concatenate_in_order(
            model.initial_conditions
        ).evaluate(0, None)

    def process_geometry(self, geometry):
        """
        Assign parameter values to a geometry (inplace).

        Parameters
        ----------
        geometry : :class:`pybamm.Geometry`
                Geometry specs to assign parameter values to
        """
        for domain in geometry:
            for prim_sec_tabs, variables in geometry[domain].items():
                # process tab information if using 1 or 2D current collectors
                if prim_sec_tabs == "tabs":
                    for tab, position_size in variables.items():
                        for position_size, sym in position_size.items():
                            geometry[domain][prim_sec_tabs][tab][
                                position_size
                            ] = self.process_symbol(sym)
                else:
                    for spatial_variable, spatial_limits in variables.items():
                        for lim, sym in spatial_limits.items():
                            geometry[domain][prim_sec_tabs][spatial_variable][
                                lim
                            ] = self.process_symbol(sym)

    def process_symbol(self, symbol):
        """Walk through the symbol and replace any Parameter with a Value.
        If a symbol has already been processed, the stored value is returned.

        Parameters
        ----------
        symbol : :class:`pybamm.Symbol`
            Symbol or Expression tree to set parameters for

        Returns
        -------
        symbol : :class:`pybamm.Symbol`
            Symbol with Parameter instances replaced by Value

        """

        try:
            return self._processed_symbols[symbol.id]
        except KeyError:
            processed_symbol = self._process_symbol(symbol)

            self._processed_symbols[symbol.id] = processed_symbol
            return processed_symbol

    def _process_symbol(self, symbol):
        """ See :meth:`ParameterValues.process_symbol()`. """

        if isinstance(symbol, pybamm.Parameter):
            value = self[symbol.name]
            # Scalar inherits name (for updating parameters) and domain (for Broadcast)
            return pybamm.Scalar(value, name=symbol.name, domain=symbol.domain)

        elif isinstance(symbol, pybamm.FunctionParameter):
            new_children = [self.process_symbol(child) for child in symbol.children]
            function_name = self[symbol.name]

            # if current setter, process any parameters that are symbols and
            # store the evaluated symbol in the parameters_eval dict
            if isinstance(function_name, pybamm.GetCurrent):
                for param, sym in function_name.parameters.items():
                    if isinstance(sym, pybamm.Symbol):
                        new_sym = self.process_symbol(sym)
                        function_name.parameters[param] = new_sym
                        function_name.parameters_eval[param] = new_sym.evaluate()
                # If loading data, need to update interpolant with
                # evaluated parameters
                if isinstance(function_name, pybamm.GetCurrentData):
                    function_name.interpolate()

            # Create Function object and differentiate if necessary
            function = pybamm.Function(function_name, *new_children)
            if symbol.diff_variable is None:
                return function
            else:
                # return differentiated function
                new_diff_variable = self.process_symbol(symbol.diff_variable)
                return function.diff(new_diff_variable)

        elif isinstance(symbol, pybamm.BinaryOperator):
            # process children
            new_left = self.process_symbol(symbol.left)
            new_right = self.process_symbol(symbol.right)
            # make new symbol, ensure domain remains the same
            new_symbol = symbol.__class__(new_left, new_right)
            new_symbol.domain = symbol.domain
            return new_symbol

        # Unary operators
        elif isinstance(symbol, pybamm.UnaryOperator):
            new_child = self.process_symbol(symbol.child)
            new_symbol = symbol._unary_new_copy(new_child)
            # ensure domain remains the same
            new_symbol.domain = symbol.domain
            return new_symbol

        # Functions
        elif isinstance(symbol, pybamm.Function):
            new_children = [self.process_symbol(child) for child in symbol.children]
            return symbol._function_new_copy(new_children)

        # Concatenations
        elif isinstance(symbol, pybamm.Concatenation):
            new_children = [self.process_symbol(child) for child in symbol.children]
            return symbol._concatenation_new_copy(new_children)

        else:
            # Backup option: return new copy of the object
            try:
                return symbol.new_copy()
            except NotImplementedError:
                raise NotImplementedError(
                    "Cannot process parameters for symbol of type '{}'".format(
                        type(symbol)
                    )
                )

    def update_scalars(self, symbol):
        """Update the value of any Scalars in the expression tree.

        Parameters
        ----------
        symbol : :class:`pybamm.Symbol`
            Symbol or Expression tree to update

        Returns
        -------
        symbol : :class:`pybamm.Symbol`
            Symbol with Scalars updated

        """
        for x in symbol.pre_order():
            if isinstance(x, pybamm.Scalar):
                # update any Scalar nodes if their name is in the parameter dict
                try:
                    x.value = self[x.name]
                    # update id
                    x.set_id()
                except KeyError:
                    # KeyError -> name not in parameter dict, don't update
                    continue
            elif isinstance(x, pybamm.Function):
                if isinstance(x.function, pybamm.GetCurrent):
                    # Need to update parameters dict to be that of the new current
                    # function and make new parameters_eval dict to be processed
                    x.function.parameters = self["Current function"].parameters
                    x.function.parameters_eval = x.function.parameters.copy()
                    for param, sym in x.function.parameters.items():
                        # Need to process again as new symbols may be passed
                        # e.g. may explicitly pass pybamm.Scalar(1) instead of
                        # pybamm.electrical_parameters.I_typ
                        if isinstance(sym, pybamm.Symbol):
                            new_sym = self.process_symbol(sym)
                            x.function.parameters[param] = new_sym
                            try:
                                x.function.parameters_eval[param] = self[new_sym.name]
                            except KeyError:
                                # KeyError -> name not in parameter dict, evaluate
                                # unnamed Scalar
                                x.function.parameters_eval[param] = new_sym.evaluate()
                    if isinstance(x.function, pybamm.GetCurrentData):
                        # update interpolant
                        x.function.interpolate()

        return symbol<|MERGE_RESOLUTION|>--- conflicted
+++ resolved
@@ -54,13 +54,6 @@
         Load standard set of components from a 'chemistry' dictionary
         """
         base_chemistry = chemistry["chemistry"]
-<<<<<<< HEAD
-        # Create path to file and load miscellaneous values
-        path = os.path.join(pybamm.root_dir(), "input", "parameters", base_chemistry)
-        self.update(self.read_parameters_csv(os.path.join(path, "misc_parameters.csv")))
-        # Load each component name
-        for component_group in ["electrolyte", "anode", "cathode"]:
-=======
         # Create path to file
         path = os.path.join(pybamm.root_dir(), "input", "parameters", base_chemistry)
         # Load each component name
@@ -72,19 +65,13 @@
             "electrolyte",
             "experiment",
         ]:
->>>>>>> 01244d96
             # Make sure component is provided
             try:
                 component = chemistry[component_group]
             except KeyError:
                 raise KeyError(
-<<<<<<< HEAD
-                    "must provide {} for {} chemistry".format(
-                        component_group, chemistry
-=======
                     "must provide '{}' parameters for {} chemistry".format(
                         component_group, base_chemistry
->>>>>>> 01244d96
                     )
                 )
             # Create path to component and load values
@@ -92,15 +79,6 @@
             component_params = self.read_parameters_csv(
                 os.path.join(component_path, "parameters.csv")
             )
-<<<<<<< HEAD
-            self.update(component_params)
-            # Load functions if they are specified
-            for name, param in component_params.items():
-                try:
-                    self[name] = float(param)
-                except ValueError:
-                    self[name] = os.path.join(component_path, param + ".py")
-=======
             # Update parameters, making sure to check any conflicts
             self.update(component_params, check_conflict=True)
             # Load functions if they are specified
@@ -122,7 +100,6 @@
                 # Anything else should be a float
                 else:
                     self[name] = float(param)
->>>>>>> 01244d96
 
     def read_parameters_csv(self, filename):
         """Reads parameters from csv file into dict.
