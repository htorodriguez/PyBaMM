--- conflicted
+++ resolved
@@ -174,7 +174,6 @@
                 Geometry specs to assign parameter values to
         """
         for domain in geometry:
-<<<<<<< HEAD
             for prim_sec_tabs, variables in geometry[domain].items():
                 # process tab information if using 2D current collectors
                 if prim_sec_tabs == "tabs":
@@ -191,14 +190,6 @@
                             geometry[domain][prim_sec_tabs][spatial_variable][
                                 lim
                             ] = sym_eval
-=======
-            for prim_sec, variables in geometry[domain].items():
-                for spatial_variable, spatial_limits in variables.items():
-                    for lim, sym in spatial_limits.items():
-                        pybamm.logger.debug("Set parameters for {!r}".format(sym))
-                        sym_eval = self.process_symbol(sym).evaluate()
-                        geometry[domain][prim_sec][spatial_variable][lim] = sym_eval
->>>>>>> 1ba09738
 
     def process_symbol(self, symbol):
         """Walk through the symbol and replace any Parameter with a Value.
