--- conflicted
+++ resolved
@@ -173,23 +173,14 @@
     def _binary_simplify(self, left, right):
         """ See :meth:`pybamm.BinaryOperator.simplify()`. """
 
-<<<<<<< HEAD
         # anything to the power of zero is one (including zero to the power of zero)
-        if is_zero(right):
+        if is_scalar_zero(right):
             return pybamm.Scalar(1)
 
         # anything to the power of one is itself,
         # one to the power of anything is one
         # zero to the power of anything is zero
-        if is_one(right) or is_one(left) or is_zero(left):
-=======
-        # anything to the power of zero is one
-        if is_scalar_zero(right):
-            return pybamm.Scalar(1)
-
-        # anything to the power of one is itself
-        if is_scalar_zero(left):
->>>>>>> eeb662c5
+        if is_one(right) or is_one(left) or is_scalar_zero(left):
             return left
 
         return self.__class__(left, right)
