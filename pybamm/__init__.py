--- conflicted
+++ resolved
@@ -230,11 +230,6 @@
 from .meshes.one_dimensional_submeshes import (
     SubMesh1D,
     Uniform1DSubMesh,
-<<<<<<< HEAD
-    GetUserSupplied1DSubMesh,
-)
-from .meshes.scikit_fem_submeshes import ScikitSubMesh2D, ScikitUniform2DSubMesh
-=======
     Exponential1DSubMesh,
     Chebyshev1DSubMesh,
     UserSupplied1DSubMesh,
@@ -246,7 +241,6 @@
     ScikitChebyshev2DSubMesh,
     UserSupplied2DSubMesh,
 )
->>>>>>> 1028e784
 
 #
 # Spatial Methods
