#
# Test for the Symbol class
#
from __future__ import absolute_import, division
from __future__ import print_function, unicode_literals
import pybamm

import unittest
import numpy as np
import os
import math


class TestSymbol(unittest.TestCase):
    def test_symbol_init(self):
        sym = pybamm.Symbol("a symbol")
        self.assertEqual(sym.name, "a symbol")
        self.assertEqual(str(sym), "a symbol")

    def test_symbol_simplify(self):
        a = pybamm.Scalar(0)
        b = pybamm.Scalar(1)
        d = pybamm.Scalar(-1)
        e = pybamm.Scalar(2)

        # negate
        self.assertIsInstance((-a).simplify(), pybamm.Scalar)
        self.assertEqual((-a).simplify().evaluate(), 0)
        self.assertIsInstance((-b).simplify(), pybamm.Scalar)
        self.assertEqual((-b).simplify().evaluate(), -1)

        # absolute value
        self.assertIsInstance((abs(a)).simplify(), pybamm.Scalar)
        self.assertEqual((abs(a)).simplify().evaluate(), 0)
        self.assertIsInstance((abs(d)).simplify(), pybamm.Scalar)
        self.assertEqual((abs(d)).simplify().evaluate(), 1)

        # function
        def sin(x):
            return math.sin(x)

        f = pybamm.Function(sin, b)
        self.assertIsInstance((f).simplify(), pybamm.Scalar)
        self.assertEqual((f).simplify().evaluate(), math.sin(1))

        # Gradient
        self.assertIsInstance((pybamm.grad(a)).simplify(), pybamm.Scalar)
        self.assertEqual((pybamm.grad(a)).simplify().evaluate(), 0)
        v = pybamm.Variable("v")
        self.assertIsInstance((pybamm.grad(v)).simplify(), pybamm.Gradient)

        # Divergence
        self.assertIsInstance((pybamm.div(a)).simplify(), pybamm.Scalar)
        self.assertEqual((pybamm.div(a)).simplify().evaluate(), 0)
        self.assertIsInstance((pybamm.div(v)).simplify(), pybamm.Divergence)

        # Integral
        self.assertIsInstance(
            (pybamm.Integral(a, pybamm.t)).simplify(), pybamm.Integral
        )

        # BoundaryValue
        v_neg = pybamm.Variable("v", domain=["negative electrode"])
        self.assertIsInstance((pybamm.surf(v_neg)).simplify(), pybamm.BoundaryValue)

        # addition
        self.assertIsInstance((a + b).simplify(), pybamm.Scalar)
        self.assertEqual((a + b).simplify().evaluate(), 1)
        self.assertIsInstance((b + b).simplify(), pybamm.Scalar)
        self.assertEqual((b + b).simplify().evaluate(), 2)
        self.assertIsInstance((b + a).simplify(), pybamm.Scalar)
        self.assertEqual((b + a).simplify().evaluate(), 1)

        # subtraction
        self.assertIsInstance((a - b).simplify(), pybamm.Scalar)
        self.assertEqual((a - b).simplify().evaluate(), -1)
        self.assertIsInstance((b - b).simplify(), pybamm.Scalar)
        self.assertEqual((b - b).simplify().evaluate(), 0)
        self.assertIsInstance((b - a).simplify(), pybamm.Scalar)
        self.assertEqual((b - a).simplify().evaluate(), 1)

        # multiplication
        self.assertIsInstance((a * b).simplify(), pybamm.Scalar)
        self.assertEqual((a * b).simplify().evaluate(), 0)
        self.assertIsInstance((b * a).simplify(), pybamm.Scalar)
        self.assertEqual((b * a).simplify().evaluate(), 0)
        self.assertIsInstance((b * b).simplify(), pybamm.Scalar)
        self.assertEqual((b * b).simplify().evaluate(), 1)
        self.assertIsInstance((a * a).simplify(), pybamm.Scalar)
        self.assertEqual((a * a).simplify().evaluate(), 0)

        # test when other node is a parameter
        c = pybamm.Parameter("c")
        self.assertIsInstance((a + c).simplify(), pybamm.Parameter)
        self.assertIsInstance((c + a).simplify(), pybamm.Parameter)
        self.assertIsInstance((c + b).simplify(), pybamm.Addition)
        self.assertIsInstance((b + c).simplify(), pybamm.Addition)
        self.assertIsInstance((a * c).simplify(), pybamm.Scalar)
        self.assertEqual((a * c).simplify().evaluate(), 0)
        self.assertIsInstance((c * a).simplify(), pybamm.Scalar)
        self.assertEqual((c * a).simplify().evaluate(), 0)
        self.assertIsInstance((b * c).simplify(), pybamm.Parameter)
        self.assertIsInstance((e * c).simplify(), pybamm.Multiplication)

        expr = (e * (e * c)).simplify()
        self.assertIsInstance(expr, pybamm.Multiplication)
        self.assertIsInstance(expr.children[0], pybamm.Scalar)
        self.assertIsInstance(expr.children[1], pybamm.Parameter)

        expr = (e / (e * c)).simplify()
        self.assertIsInstance(expr, pybamm.Division)
        self.assertIsInstance(expr.children[0], pybamm.Scalar)
        self.assertEqual(expr.children[0].evaluate(), 1.0)
        self.assertIsInstance(expr.children[1], pybamm.Parameter)

        expr = (e * (e / c)).simplify()
        self.assertIsInstance(expr, pybamm.Division)
        self.assertIsInstance(expr.children[0], pybamm.Scalar)
        self.assertEqual(expr.children[0].evaluate(), 4.0)
        self.assertIsInstance(expr.children[1], pybamm.Parameter)

        expr = (e * (c / e)).simplify()
        self.assertIsInstance(expr, pybamm.Multiplication)
        self.assertIsInstance(expr.children[0], pybamm.Scalar)
        self.assertEqual(expr.children[0].evaluate(), 1.0)
        self.assertIsInstance(expr.children[1], pybamm.Parameter)

        expr = ((e * c) * (c / e)).simplify()
        self.assertIsInstance(expr, pybamm.Multiplication)
        self.assertIsInstance(expr.children[0], pybamm.Scalar)
        self.assertEqual(expr.children[0].evaluate(), 1.0)
        self.assertIsInstance(expr.children[1], pybamm.Multiplication)
        self.assertIsInstance(expr.children[1].children[0], pybamm.Parameter)
        self.assertIsInstance(expr.children[1].children[1], pybamm.Parameter)

        expr = (e + (e + c)).simplify()
        self.assertIsInstance(expr, pybamm.Addition)
        self.assertIsInstance(expr.children[0], pybamm.Scalar)
        self.assertEqual(expr.children[0].evaluate(), 4.0)
        self.assertIsInstance(expr.children[1], pybamm.Parameter)

        expr = (e + (e - c)).simplify()
        self.assertIsInstance(expr, pybamm.Subtraction)
        self.assertIsInstance(expr.children[0], pybamm.Scalar)
        self.assertEqual(expr.children[0].evaluate(), 4.0)
        self.assertIsInstance(expr.children[1], pybamm.Parameter)

        expr = ((2 + c) + (c + 2)).simplify()
        self.assertIsInstance(expr, pybamm.Addition)
        self.assertIsInstance(expr.children[0], pybamm.Scalar)
        self.assertEqual(expr.children[0].evaluate(), 4.0)
        self.assertIsInstance(expr.children[1], pybamm.Addition)
        self.assertIsInstance(expr.children[1].children[0], pybamm.Parameter)
        self.assertIsInstance(expr.children[1].children[1], pybamm.Parameter)

        expr = ((-1 + c) - (c + 1) + (c - 1)).simplify()
        self.assertIsInstance(expr, pybamm.Addition)
        self.assertIsInstance(expr.children[0], pybamm.Scalar)
        self.assertEqual(expr.children[0].evaluate(), -3.0)

        # check these don't simplify
        self.assertIsInstance((c * e).simplify(), pybamm.Multiplication)
        self.assertIsInstance((e / c).simplify(), pybamm.Division)
        self.assertIsInstance((c).simplify(), pybamm.Parameter)
        c1 = pybamm.Parameter("c1")
        self.assertIsInstance((c1 * c).simplify(), pybamm.Multiplication)

        # should simplify division to multiply
        self.assertIsInstance((c / e).simplify(), pybamm.Multiplication)

        self.assertIsInstance((c / b).simplify(), pybamm.Parameter)
        self.assertIsInstance((c * b).simplify(), pybamm.Parameter)

        # negation with parameter
        self.assertIsInstance((-c).simplify(), pybamm.Negate)

        self.assertIsInstance((a + b + a).simplify(), pybamm.Scalar)
        self.assertEqual((a + b + a).simplify().evaluate(), 1)
        self.assertIsInstance((b + a + a).simplify(), pybamm.Scalar)
        self.assertEqual((b + a + a).simplify().evaluate(), 1)
        self.assertIsInstance((a * b * b).simplify(), pybamm.Scalar)
        self.assertEqual((a * b * b).simplify().evaluate(), 0)
        self.assertIsInstance((b * a * b).simplify(), pybamm.Scalar)
        self.assertEqual((b * a * b).simplify().evaluate(), 0)

        # power simplification
        self.assertIsInstance((c ** a).simplify(), pybamm.Scalar)
        self.assertEqual((c ** a).simplify().evaluate(), 1)
        self.assertIsInstance((a ** c).simplify(), pybamm.Scalar)
        self.assertEqual((a ** c).simplify().evaluate(), 0)
        d = pybamm.Scalar(2)
        self.assertIsInstance((c ** d).simplify(), pybamm.Power)

        # division
        self.assertIsInstance((a / b).simplify(), pybamm.Scalar)
        self.assertEqual((a / b).simplify().evaluate(), 0)
        self.assertIsInstance((b / a).simplify(), pybamm.Scalar)
        self.assertEqual((b / a).simplify().evaluate(), np.inf)
        self.assertIsInstance((a / a).simplify(), pybamm.Scalar)
        self.assertTrue(np.isnan((a / a).simplify().evaluate()))
        self.assertIsInstance((b / b).simplify(), pybamm.Scalar)
        self.assertEqual((b / b).simplify().evaluate(), 1)

    def test_symbol_domains(self):
        a = pybamm.Symbol("a", domain=pybamm.KNOWN_DOMAINS[0])
        self.assertEqual(a.domain, [pybamm.KNOWN_DOMAINS[0]])
        a = pybamm.Symbol("a", domain=pybamm.KNOWN_DOMAINS[:2])
        self.assertEqual(a.domain, pybamm.KNOWN_DOMAINS[:2])
        with self.assertRaises(TypeError):
            a = pybamm.Symbol("a", domain=1)
        with self.assertRaises(ValueError):
            a = pybamm.Symbol("a", domain=["unknown domain"])
        with self.assertRaises(ValueError):
            a = pybamm.Symbol(
                "a", domain=[pybamm.KNOWN_DOMAINS[1], pybamm.KNOWN_DOMAINS[0]]
            )

    def test_symbol_methods(self):
        a = pybamm.Symbol("a")
        b = pybamm.Symbol("b")

        # unary
        self.assertIsInstance(-a, pybamm.Negate)
        self.assertIsInstance(abs(a), pybamm.AbsoluteValue)

        # binary - two symbols
        self.assertIsInstance(a + b, pybamm.Addition)
        self.assertIsInstance(a - b, pybamm.Subtraction)
        self.assertIsInstance(a * b, pybamm.Multiplication)
        self.assertIsInstance(a @ b, pybamm.MatrixMultiplication)
        self.assertIsInstance(a / b, pybamm.Division)
        self.assertIsInstance(a ** b, pybamm.Power)

        # binary - symbol and number
        self.assertIsInstance(a + 2, pybamm.Addition)
        self.assertIsInstance(a - 2, pybamm.Subtraction)
        self.assertIsInstance(a * 2, pybamm.Multiplication)
        self.assertIsInstance(a @ 2, pybamm.MatrixMultiplication)
        self.assertIsInstance(a / 2, pybamm.Division)
        self.assertIsInstance(a ** 2, pybamm.Power)

        # binary - number and symbol
        self.assertIsInstance(3 + b, pybamm.Addition)
        self.assertEqual((3 + b).children[1].id, b.id)
        self.assertIsInstance(3 - b, pybamm.Subtraction)
        self.assertEqual((3 - b).children[1].id, b.id)
        self.assertIsInstance(3 * b, pybamm.Multiplication)
        self.assertEqual((3 * b).children[1].id, b.id)
        self.assertIsInstance(3 @ b, pybamm.MatrixMultiplication)
        self.assertEqual((3 @ b).children[1].id, b.id)
        self.assertIsInstance(3 / b, pybamm.Division)
        self.assertEqual((3 / b).children[1].id, b.id)
        self.assertIsInstance(3 ** b, pybamm.Power)
        self.assertEqual((3 ** b).children[1].id, b.id)

        # error raising
        with self.assertRaises(NotImplementedError):
            a + "two"
        with self.assertRaises(NotImplementedError):
            a - "two"
        with self.assertRaises(NotImplementedError):
            a * "two"
        with self.assertRaises(NotImplementedError):
            a @ "two"
        with self.assertRaises(NotImplementedError):
            a / "two"
        with self.assertRaises(NotImplementedError):
            a ** "two"
        with self.assertRaises(NotImplementedError):
            "two" + a
        with self.assertRaises(NotImplementedError):
            "two" - a
        with self.assertRaises(NotImplementedError):
            "two" * a
        with self.assertRaises(NotImplementedError):
            "two" @ a
        with self.assertRaises(NotImplementedError):
            "two" / a
        with self.assertRaises(NotImplementedError):
            "two" ** a

    def test_multiple_symbols(self):
        a = pybamm.Symbol("a")
        b = pybamm.Symbol("b")
        c = pybamm.Symbol("c")
        exp = a * c * (a * b * c + a - c * a)
        expected_preorder = [
            "*",
            "*",
            "a",
            "c",
            "-",
            "+",
            "*",
            "*",
            "a",
            "b",
            "c",
            "a",
            "*",
            "c",
            "a",
        ]
        for node, expect in zip(exp.pre_order(), expected_preorder):
            self.assertEqual(node.name, expect)

    def test_symbol_diff(self):
        a = pybamm.Symbol("a")
        b = pybamm.Symbol("b")
        self.assertIsInstance(a.diff(a), pybamm.Scalar)
        self.assertEqual(a.diff(a).evaluate(), 1)
        self.assertIsInstance(a.diff(b), pybamm.Scalar)
        self.assertEqual(a.diff(b).evaluate(), 0)

    def test_symbol_evaluation(self):
        a = pybamm.Symbol("a")
        with self.assertRaises(NotImplementedError):
            a.evaluate()

    def test_symbol_is_constant(self):
        a = pybamm.Variable("a")
        self.assertFalse(a.is_constant())

        a = pybamm.Parameter("a")
        self.assertTrue(a.is_constant())

        a = pybamm.Scalar(1) * pybamm.Variable("a")
        self.assertFalse(a.is_constant())

        a = pybamm.Scalar(1) * pybamm.Parameter("a")
        self.assertTrue(a.is_constant())

        a = pybamm.Scalar(1) * pybamm.StateVector(slice(10))
        self.assertFalse(a.is_constant())

        a = pybamm.Scalar(1) * pybamm.Vector(np.zeros(10))
        self.assertTrue(a.is_constant())

    def test_symbol_evaluates_to_number(self):
        a = pybamm.Scalar(3)
        self.assertTrue(a.evaluates_to_number())

        a = pybamm.Parameter("a")
        self.assertFalse(a.evaluates_to_number())

        a = pybamm.Scalar(3) * pybamm.Scalar(2)
        self.assertTrue(a.evaluates_to_number())
        # highlight difference between this function and isinstance(a, Scalar)
        self.assertNotIsInstance(a, pybamm.Scalar)

        a = pybamm.Variable("a")
        self.assertFalse(a.evaluates_to_number())

        a = pybamm.Scalar(3) - 2
        self.assertTrue(a.evaluates_to_number())

        a = pybamm.Vector(np.ones(5))
        self.assertFalse(a.evaluates_to_number())

        a = pybamm.Matrix(np.ones((4, 6)))
        self.assertFalse(a.evaluates_to_number())

        a = pybamm.StateVector(slice(0, 10))
        self.assertFalse(a.evaluates_to_number())

        # Time variable returns true
        a = 3 * pybamm.t + 2
        self.assertTrue(a.evaluates_to_number())

    def test_symbol_repr(self):
        """
        test that __repr___ returns the string
        `__class__(id, name, parent expression)`
        """
        a = pybamm.Symbol("a")
        b = pybamm.Symbol("b")
        c = pybamm.Symbol("c", domain=["test"])
        d = pybamm.Symbol("d", domain=["test"])
        hex_regex = r"\-?0x[0-9,a-f]+"
        self.assertRegex(
            a.__repr__(),
            r"Symbol\(" + hex_regex + r", a, children\=\[\], domain\=\[\]\)",
        )
        self.assertRegex(
            b.__repr__(),
            r"Symbol\(" + hex_regex + r", b, children\=\[\], domain\=\[\]\)",
        )
        self.assertRegex(
            c.__repr__(),
            r"Symbol\(" + hex_regex + r", c, children\=\[\], domain\=\['test'\]\)",
        )
        self.assertRegex(
            d.__repr__(),
            r"Symbol\(" + hex_regex + r", d, children\=\[\], domain\=\['test'\]\)",
        )
        self.assertRegex(
            (a + b).__repr__(),
            r"Addition\(" + hex_regex + r", \+, children\=\['a', 'b'\], domain=\[\]\)",
        )
        self.assertRegex(
            (c * d).__repr__(),
            r"Multiplication\("
            + hex_regex
            + r", \*, children\=\['c', 'd'\], domain=\['test'\]\)",
        )
        self.assertRegex(
            pybamm.grad(a).__repr__(),
            r"Gradient\(" + hex_regex + ", grad, children\=\['a'\], domain=\[\]\)",
        )
        self.assertRegex(
            pybamm.grad(c).__repr__(),
            r"Gradient\("
            + hex_regex
            + ", grad, children\=\['c'\], domain=\['test'\]\)",
        )

    def test_symbol_visualise(self):
        param = pybamm.standard_parameters_lithium_ion

<<<<<<< HEAD
        whole_cell = ["negative electrode", "separator", "positive electrode"]
        c_e = pybamm.standard_variables.c_e
        variables = {"Interfacial current density": pybamm.Variable("j", whole_cell)}
        model = pybamm.electrolyte_diffusion.StefanMaxwell(param)
        model.set_differential_system(c_e, variables)
=======
        c_e = pybamm.standard_variables.c_e
        onen = pybamm.Broadcast(1, ["negative electrode"])
        onep = pybamm.Broadcast(1, ["positive electrode"])
        reactions = {
            "main": {"neg": {"s_plus": 1, "aj": onen}, "pos": {"s_plus": 1, "aj": onep}}
        }
        model = pybamm.electrolyte_diffusion.StefanMaxwell(param)
        model.set_differential_system(c_e, reactions)
>>>>>>> b4a9330d
        rhs = model.rhs[c_e]
        rhs.visualise("StefanMaxwell_test.png")
        self.assertTrue(os.path.exists("StefanMaxwell_test.png"))
        with self.assertRaises(ValueError):
            rhs.visualise("StefanMaxwell_test")

    def test_has_spatial_derivatives(self):
        var = pybamm.Variable("var")
        grad_eqn = pybamm.grad(var)
        div_eqn = pybamm.div(var)
        grad_div_eqn = pybamm.div(grad_eqn)
        algebraic_eqn = 2 * var + 3
        self.assertTrue(grad_eqn.has_spatial_derivatives())
        self.assertTrue(grad_eqn.has_gradient())
        self.assertFalse(grad_eqn.has_divergence())
        self.assertTrue(div_eqn.has_spatial_derivatives())
        self.assertFalse(div_eqn.has_gradient())
        self.assertTrue(div_eqn.has_divergence())
        self.assertTrue(grad_div_eqn.has_spatial_derivatives())
        self.assertTrue(grad_div_eqn.has_gradient())
        self.assertTrue(grad_div_eqn.has_divergence())
        self.assertFalse(algebraic_eqn.has_spatial_derivatives())
        self.assertFalse(algebraic_eqn.has_gradient())
        self.assertFalse(algebraic_eqn.has_divergence())

    def test_orphans(self):
        a = pybamm.Symbol("a")
        b = pybamm.Symbol("b")
        sum = a + b

        a_orp, b_orp = sum.orphans
        self.assertIsNone(a_orp.parent)
        self.assertIsNone(b_orp.parent)
        self.assertEqual(a.id, a_orp.id)
        self.assertEqual(b.id, b_orp.id)

    def test_ghost_cell_flaf(self):
        a = pybamm.Symbol("a")
        self.assertFalse(a.has_left_ghost_cell)
        self.assertFalse(a.has_right_ghost_cell)

        a.has_left_ghost_cell = True
        self.assertTrue(a.has_left_ghost_cell)
        self.assertFalse(a.has_right_ghost_cell)

        a.has_right_ghost_cell = True
        self.assertTrue(a.has_left_ghost_cell)
        self.assertTrue(a.has_right_ghost_cell)


if __name__ == "__main__":
    print("Add -v for more debug output")
    import sys

    if "-v" in sys.argv:
        debug = True
    unittest.main()<|MERGE_RESOLUTION|>--- conflicted
+++ resolved
@@ -417,13 +417,6 @@
     def test_symbol_visualise(self):
         param = pybamm.standard_parameters_lithium_ion
 
-<<<<<<< HEAD
-        whole_cell = ["negative electrode", "separator", "positive electrode"]
-        c_e = pybamm.standard_variables.c_e
-        variables = {"Interfacial current density": pybamm.Variable("j", whole_cell)}
-        model = pybamm.electrolyte_diffusion.StefanMaxwell(param)
-        model.set_differential_system(c_e, variables)
-=======
         c_e = pybamm.standard_variables.c_e
         onen = pybamm.Broadcast(1, ["negative electrode"])
         onep = pybamm.Broadcast(1, ["positive electrode"])
@@ -432,7 +425,6 @@
         }
         model = pybamm.electrolyte_diffusion.StefanMaxwell(param)
         model.set_differential_system(c_e, reactions)
->>>>>>> b4a9330d
         rhs = model.rhs[c_e]
         rhs.visualise("StefanMaxwell_test.png")
         self.assertTrue(os.path.exists("StefanMaxwell_test.png"))
