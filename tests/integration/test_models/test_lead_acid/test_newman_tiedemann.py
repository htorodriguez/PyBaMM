--- conflicted
+++ resolved
@@ -41,41 +41,32 @@
         np.testing.assert_array_almost_equal(original, simp_and_python)
 
 
-# class TestLeadAcidNewmanTiedemannCapacitance(unittest.TestCase):
-#     def test_basic_processing_differential(self):
-#         options = {"capacitance": "differential"}
-#         model = pybamm.lead_acid.NewmanTiedemann(options)
-#         modeltest = tests.StandardModelTest(model)
-#         modeltest.test_all()
+class TestLeadAcidNewmanTiedemannCapacitance(unittest.TestCase):
+    def test_basic_processing_differential(self):
+        options = {"capacitance": "differential"}
+        model = pybamm.lead_acid.NewmanTiedemann(options)
+        modeltest = tests.StandardModelTest(model)
+        modeltest.test_all()
 
-<<<<<<< HEAD
-#     @unittest.skipIf(scikits_odes_spec is None, "scikits.odes not installed")
-#     def test_basic_processing_algebraic(self):
-#         options = {"capacitance": "algebraic"}
-#         model = pybamm.lead_acid.NewmanTiedemann(options)
-#         modeltest = tests.StandardModelTest(model)
-=======
     @unittest.skipIf(pybamm.have_scikits_odes(), "scikits.odes not installed")
     def test_basic_processing_algebraic(self):
         options = {"capacitance": "algebraic"}
         model = pybamm.lead_acid.NewmanTiedemann(options)
         modeltest = tests.StandardModelTest(model)
->>>>>>> 94a42785
+        modeltest.test_all()
 
-#         modeltest.test_all()
+    def test_optimisations(self):
+        options = {"capacitance": "differential"}
+        model = pybamm.lead_acid.NewmanTiedemann(options)
+        optimtest = tests.OptimisationsTest(model)
 
-#     def test_optimisations(self):
-#         options = {"capacitance": "differential"}
-#         model = pybamm.lead_acid.NewmanTiedemann(options)
-#         optimtest = tests.OptimisationsTest(model)
-
-#         original = optimtest.evaluate_model()
-#         simplified = optimtest.evaluate_model(simplify=True)
-#         using_known_evals = optimtest.evaluate_model(use_known_evals=True)
-#         simp_and_known = optimtest.evaluate_model(simplify=True, use_known_evals=True)
-#         np.testing.assert_array_almost_equal(original, simplified, decimal=5)
-#         np.testing.assert_array_almost_equal(original, using_known_evals)
-#         np.testing.assert_array_almost_equal(original, simp_and_known, decimal=5)
+        original = optimtest.evaluate_model()
+        simplified = optimtest.evaluate_model(simplify=True)
+        using_known_evals = optimtest.evaluate_model(use_known_evals=True)
+        simp_and_known = optimtest.evaluate_model(simplify=True, use_known_evals=True)
+        np.testing.assert_array_almost_equal(original, simplified, decimal=5)
+        np.testing.assert_array_almost_equal(original, using_known_evals)
+        np.testing.assert_array_almost_equal(original, simp_and_known, decimal=5)
 
 
 if __name__ == "__main__":
